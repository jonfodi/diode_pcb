--- conflicted
+++ resolved
@@ -15,19 +15,11 @@
 
     getBinaryAttrs = system: 
       if system == "x86_64-linux" then {
-<<<<<<< HEAD
-        url = "https://github.com/diodeinc/pcb/releases/download/prerelease-0.1.0-639470a/x86_64-unknown-linux-gnu_pcb";
-        sha256 = "1d24150a5afbb457680d350eef1bc0d4c644d01d562b0fe014c2ef471ce3ff07";
-      } else if system == "aarch64-linux" then {
-        url = "https://github.com/diodeinc/pcb/releases/download/prerelease-0.1.0-639470a/aarch64-unknown-linux-gnu_pcb";
-        sha256 = "3cf1935b497edec3a387da9331d215d914a54daeba851b7e1a76adb3b65cf987";
-=======
         url = "https://github.com/diodeinc/pcb/releases/download/v0.1.0/x86_64-unknown-linux-gnu_pcb";
         sha256 = "fe5e02d71de97cdce9b2f24d6d534cc8603a5269c7406562ebdd779bd1e9d7c3";
       } else if system == "aarch64-linux" then {
         url = "https://github.com/diodeinc/pcb/releases/download/v0.1.0/aarch64-unknown-linux-gnu_pcb";
         sha256 = "ffcde56c18a825128c2c2312f7b8b6811766a0fa7f07f5d934c463e3cd40838c";
->>>>>>> 5da01ad0
       } else throw "Unsupported system: ${system}";
 
     mkCaseConverter = pkgs: pkgs.python3.pkgs.buildPythonPackage rec {
